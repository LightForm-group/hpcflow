--- conflicted
+++ resolved
@@ -56,13 +56,8 @@
     install_requires=[
         'click>7.0',
         'ruamel.yaml',
-<<<<<<< HEAD
-        'sqlalchemy>1.3.2',
+        'sqlalchemy>=1.4.0',
         'dropbox>11.0',
-=======
-        'sqlalchemy>=1.4.0',
-        'dropbox==10.1.2',  # fixed until we make compatible with v11
->>>>>>> 3b96d0c8
         'six>1.11.0',  # for dropbox
         'beautifultable'
     ],
